--- conflicted
+++ resolved
@@ -138,11 +138,7 @@
     For additional documentation and demonstration, see
     <https://github.com/hapi-server/client-python-notebooks/blob/master/hapi_demo.ipynb>
 
-<<<<<<< HEAD
-    Version: 0.1.5b2
-=======
     Version: 0.1.5b3
->>>>>>> d85b79fc
 
     Parameters
     ----------
