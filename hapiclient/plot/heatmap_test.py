# TODO: Change to unit tests.
# * Take screenshot of figure window canvas and compare with referenc
# * Print image to file and compare with reference
# * Compare figure window screenshot with printed image.

from hapiclient.plot.heatmap import heatmap
from datetime import datetime, timedelta
import numpy as np

tests = range(0,31)
tests = range(27,31)
#tests = range(23,24)
tests = range(0,31)
<<<<<<< HEAD
tests = [31]
=======
#tests = [30,31]
>>>>>>> d85b79fc

import matplotlib as plt
plt.rcParams.update({'figure.max_open_warning': 0})

for tn in tests:

    # 1x1 ints
    if tn == 0:
        x = np.array([1]) # Columns
        y = np.array([1]) # Rows
        z = np.array([[1]])
        title = 'test #' + str(tn) + '  z=1x1 int; col center and row center'
        heatmap(x, y, z, title=title)

    if tn == 1:
        x = np.array([1]) # Columns
        y = np.array([0,10]) # Rows
        z = np.array([[1]])
        title = 'test #' + str(tn) + '  z=1x1 int; col center and row edges'
        heatmap(x, y, z, title=title)

    if tn == 2:
        x = np.array([0,10]) # Columns
        y = np.array([0,5]) # Rows
        z = np.array([[1]])
        title = 'test #' + str(tn) + '  z=1x1 int; col edges and row edges'
        heatmap(x, y, z, title=title)

    # 2x1 and 1x2 ints
    if tn == 3:
        x = np.array([1]) # Columns
        y = np.array([1,2]) # Rows
        z = np.array([[1],[2]])
        title = 'test #' + str(tn) + '  z=2x1 ints; col center and row centers'
        heatmap(x, y, z, title=title)

    if tn == 4:
        x = np.array([1,2]) # Columns
        y = np.array([1,2]) # Rows
        z = np.array([[1],[2]])
        title = 'test #' + str(tn) + '  z=2x1 ints; col edges and row centers'
        heatmap(x, y, z, title=title)

    if tn == 5:
        x = np.array([1]) # Columns
        y = np.array([1,2,3]) # Rows
        z = np.array([[1],[2]])
        title = 'test #' + str(tn) + '  z=2x1 ints; col center and row edges'
        heatmap(x, y, z, title=title)

    if tn == 6:
        x = np.array([1,4]) # Columns
        y = np.array([1,2,3]) # Rows
        z = np.array([[1],[2]])
        title = 'test #' + str(tn) + '  z=2x1 ints; col edges and row edges'
        heatmap(x, y, z, title=title)

    if tn == 7:
        x = np.array([1,2]) # Columns
        y = np.array([1]) # Rows
        z = np.array([[1,2]])
        title = 'test #' + str(tn) + '  z=1x2 ints; col centers and row center'
        heatmap(x, y, z, title=title)

    if tn == 8:
        x = np.array([1,2]) # Columns
        y = np.array([1,2]) # Rows
        z = np.array([[1,2]])
        title = 'test #' + str(tn) + '  z=1x2 ints; col centers and row edges'
        heatmap(x, y, z, title=title)

    if tn == 9:
        x = np.array([1,2,3]) # Columns
        y = np.array([1]) # Rows
        z = np.array([[1,2]])
        title = 'test #' + str(tn) + '  z=1x2 ints; col edges and row center'
        heatmap(x, y, z, title=title)

    if tn == 10:
        x = np.array([1,3,4]) # Columns
        y = np.array([1,2.5]) # Rows
        z = np.array([[1,2]])
        title = 'test #' + str(tn) + '  z=1x2 ints; col edges and row edges'
        heatmap(x, y, z, title=title)

    # 2x2, 3x3, 10x10 ints
    if tn == 11:
        # TODO: Category for 3 should not be there (or should be white to indicate no 3s)
        x = np.array([1,2]) # Columns
        y = np.array([1,5]) # Rows
        z = np.array([[1.0,2.0],[4.0,5.0]])
        title = 'test #' + str(tn) + '  z=2x2 ints; col centers and row centers'
        heatmap(x, y, z, title=title)

    if tn == 12:
        x = np.array([1,2,3]) # Columns
        y = np.array([1,2,3]) # Rows
        z = np.array([[1,2,3],[4,5,6],[7,8,9]])
        title = 'test #' + str(tn) + '  z=3x3 ints; col centers and row centers'
        heatmap(x, y, z, title=title)

    if tn == 13:
        x = np.array(np.arange(1,11,1)) # Columns
        y = np.array(np.arange(1,11,1)) # Rows
        z = np.reshape(np.arange(1,101,1),(10,10))
        title = 'test #' + str(tn) + '  z=10x10 ints; col centers and row centers'
        heatmap(x, y, z, title=title)

    if tn == 14:
        x = np.array(np.arange(1,11,1)) # Columns
        y = np.array(np.arange(1,11,1)) # Rows
        z = np.reshape(np.arange(1,101,1),(10,10))
        title = 'test #' + str(tn) + '  z=10x10 ints; col centers and row centers'
        heatmap(x, y, z, title=title)

    # 10x10 floats
    if tn == 15:
        # Note that max and min are not labeled.
        x = np.array(1.5+np.arange(1,11,1)) # Columns
        y = np.array(np.arange(1,11,1)) # Rows
        z = np.reshape(0.5+np.arange(1,101,1),(10,10))
        title = 'test #' + str(tn) + '  z=10x10 floats; col centers and row centers'
        heatmap(x, y, z, title=title)

    # Centers with non-uniform spacing
    if tn == 16:
        # Will generate warning b/c non-uniform centers
        x = np.array([1,2,3]) # Columns
        y = np.array([1,2.5,3]) # Rows
        z = np.array([[1,2,3],[4,5,6],[7,8,9]])
        title = 'test #' + str(tn) + '  3x3; uniform col centers nonuniform row centers + warning'
        heatmap(x, y, z, title=title)

    if tn == 17:
        # Will generate warning b/c non-uniform centers
        x = np.array([1,2.5,3]) # Columns
        y = np.array([1,2,3]) # Rows
        z = np.array([[1,2,3],[4,5,6],[7,8,9]])
        title = 'test #' + str(tn) + '  3x3; nonuniform col centers uniform row centers + warning'
        heatmap(x, y, z, title=title)

    if tn == 18:
        # Will generate warning b/c non-uniform centers
        x = np.array([1,2.5,3]) # Columns
        y = np.array([1,2.5,3]) # Rows
        z = np.array([[1,2,3],[4,5,6],[7,8,9]])
        title = 'test #' + str(tn) + '  3x3; nonuniform col centers nonuniform row centers + warning'
        heatmap(x, y, z, title=title)

    # Gaps
    if tn == 19:
        x = np.array([1,2]) # Columns
        y = np.array([[1,2],[2.5,3]]) # Rows
        z = np.array([[1.0,2.0],[4.0,5.0]])
        title = 'test #' + str(tn) + '  2x2 col centers and row edges w/gap'
        heatmap(x, y, z, title=title)

    if tn == 20:
        x = np.array([[1,2],[3,4]]) # Columns
        y = np.array([[1,2],[2.5,3]]) # Rows
        title = 'test #' + str(tn) + '  2x2 col edges w/gap and row edges w/gap'
        z = np.array([[1.0,2.0],[4.0,5.0]])
        heatmap(x, y, z, title=title)

    if tn == 21:
        x = np.array([1,2,3]) # Columns
        y = np.array([[1,2.5],[3,4],[7,8]]) # Rows
        z = np.array([[1,2,3],[4,5,6],[7,8,9]])
        title = 'test #' + str(tn) + '  3x3 col centers and row edges w/gaps'
        heatmap(x, y, z, title=title)

    if tn == 22:
        x = np.array([[1,2.5],[3,4],[7,8]]) # Columns
        y = np.array([[1,2.5],[3,4],[7,8]]) # Rows
        z = np.array([[1,2,3],[4,5,6],[7,8,9]])
        title = 'test #' + str(tn) + '  3x3 col edges w/gaps and row edges w/gaps'
        heatmap(x, y, z, title=title)

    if tn == 23:
        # TODO: Need to distinguish between gaps and nans
        # Gaps and NaNs
        # With %matplotlib inline, sometimes this is cropped. Seems
        # like a bug in iPython as position of axes box differs fromt the
        # next plot below.
        x = np.array([[1,2.5],[3,4],[7,8]]) # Columns
        y = np.array([[1,2.5],[3,4],[7,8]]) # Rows
        z = np.array([[1,2,3],[4,np.nan,6],[7,8,9]])
        title = 'test #' + str(tn) + '  3x3 w/NaNs, col edges w/gaps. and row edges w/gaps'
        heatmap(x, y, z, title=title)

    if tn == 24:
        start = datetime(1970, 1, 1)
        tb0 = [start,start+timedelta(seconds=2.5)]
        tb1 = [start+timedelta(seconds=3),start+timedelta(seconds=4)]
        tb2 = [start+timedelta(seconds=7),start+timedelta(seconds=8)]

        # Gaps and NaNs
        # TODO: Need to distinguish between gaps and nans
        x = np.array([tb0[1],tb1[1],tb2[1]]) # Columns
        y = np.array([[1,2.5],[3,4],[7,8]]) # Rows
        z = np.array([[1,2,3],[4,np.nan,6],[7,8,9]])
        title = 'test #' + str(tn) + '  3x3 w/NaNs, col edges w/gaps. and row edges w/gaps'
        opts = {
                    'title': 'title',
                    'ztitle': 'ztitle',
                    'xlabel': 'xlabel',
                    'ylabel': 'ylabel',
                    'zlabel': 'zlabel'
                }
        heatmap(x, y, z, **opts)

    if tn == 25:
        start = datetime(1970, 1, 1)
        tb0 = [start,start+timedelta(seconds=2.5)]
        tb1 = [start+timedelta(seconds=3),start+timedelta(seconds=4)]
        tb2 = [start+timedelta(seconds=7),start+timedelta(seconds=8)]

        # Gaps and NaNs
        # TODO: Need to distinguish between gaps and nans
        x = np.array([tb0,tb1,tb2]) # Columns
        y = np.array([[1,2.5],[3,4],[7,8]]) # Rows
        z = np.array([[1,2,3],[4,np.nan,6],[7,8,9]])
        title = 'test #' + str(tn) + '  3x3 w/NaNs, col edges w/gaps. and row edges w/gaps'
        heatmap(x, y, z, title=title)

    if tn == 26:
        start = datetime(1970, 1, 1)
        tb0 = [start,start+timedelta(seconds=2.5)]
        tb1 = [start+timedelta(seconds=3),start+timedelta(seconds=4)]
        tb2 = [start+timedelta(seconds=7),start+timedelta(seconds=8)]

        # Gaps and NaNs
        # TODO: Need to distinguish between gaps and nans
        x = np.array([tb0,tb1,tb2]) # Columns
        y = np.array(['A','B','C']) # Rows
        z = np.array([[1,2,3],[4,np.nan,6],[7,8,9]])
        title = 'test #' + str(tn) + '  3x3 w/NaNs and categorical y'
        heatmap(x, y, z, title=title)

    if tn == 27:
        start = datetime(1970, 1, 1)
        tb0 = [start,start+timedelta(seconds=2.5)]
        tb1 = [start+timedelta(seconds=3),start+timedelta(seconds=4)]
        tb2 = [start+timedelta(seconds=7),start+timedelta(seconds=8)]

        # Gaps and NaNs
        # TODO: Need to distinguish between gaps and nans
        x = np.array(['First','Second','Third']) # Columns
        y = np.array(['A','B','C']) # Rows
        z = np.array([[1,2,3],[4,np.nan,6],[7,8,9]])
        title = 'test #' + str(tn) + '  3x3 w/NaNs and categorical x and y'
        heatmap(x, y, z, title=title)
        
    if tn == 28:
        start = datetime(1970, 1, 1)
        tb0 = [start,start+timedelta(seconds=2.5)]
        tb1 = [start+timedelta(seconds=3),start+timedelta(seconds=4)]
        tb2 = [start+timedelta(seconds=7),start+timedelta(seconds=8)]

        # Gaps and NaNs
        # TODO: Need to distinguish between gaps and nans
        x = np.array([tb0,tb1,tb2]) # Columns
        y = np.array([[1,2.5],[3,4],[7,8]]) # Rows
        z = np.array([[1,2,3],[4,np.nan,6],[7,8,9]])
        title = 'test #' + str(tn) + '  3x3 w/NaNs, col edges w/gaps. and row edges w/gaps'
        opts = {'title': title, 
                'nan.color': [0,1,1],
                'nan.hatch': '.',
                'nan.hatch.color':'k',
                'gap.color': [1,0,1],
                'gap.hatch': 'x',
                'gap.hatch.color':'k'}
        heatmap(x, y, z, **opts)

    if tn == 29:

        x = np.array(np.arange(20)) # Columns
        y = np.array(np.arange(20)) # Rows
        z = np.random.rand(20,20)

        title = 'test #' + str(tn) + ' TODO: bottom and top limits not shown'
        fig, cb = heatmap(x, y, z, title=title)

        x = np.array([1,2,3,4]) # Columns
        y = np.array([1,2,3,4]) # Rows
        z = np.array([[0,3,0,3],[0,3,0,3],[0,3,0,3],[0,3,0,3]])
        title = 'test #' + str(tn) + ' TODO: some colors not present'
        fig, cb = heatmap(x, y, z, title=title)

        x = np.array([1,2,3,4]) # Columns
        y = np.array([1,2,3,4]) # Rows
        z = np.array([[0,1e9,0,10],[0,10,0,10],[0,10,0,10],[0,10,0,10]])
        title = 'test #' + str(tn) + ' TODO: large z values'
        fig, cb = heatmap(x, y, z, title=title)

    if tn == 30:

        from matplotlib import rc_context

        rcParams = {
                    'savefig.dpi': 144,
                    'savefig.format': 'png',
                    'savefig.bbox': 'standard',
                    'savefig.transparent': True,
                    'figure.max_open_warning': 50,
                    'figure.figsize': (7, 3),
                    'figure.dpi': 144,
                    'axes.titlesize': 10}
        
        x = np.array(np.arange(1,11,1)) # Columns
        y = np.array(np.arange(1,11,1)) # Rows
        z = np.reshape(np.arange(1,101,1),(10,10))
        title = 'test #' + str(tn) + ' using rc_context'
        with rc_context(rc=rcParams):
            heatmap(x, y, z, title=title, zlabel="A")
            heatmap(x, y, z, title=title, zlabel="A\nB")
            heatmap(x, y, z, title=title, zlabel="A\nB\nC")
<<<<<<< HEAD
        
=======

>>>>>>> d85b79fc
    if tn == 31:
        start = datetime(1970, 1, 1)
        tb0 = [start,start+timedelta(seconds=2.5)]
        tb1 = [start+timedelta(seconds=3),start+timedelta(seconds=4)]
        tb2 = [start+timedelta(seconds=7),start+timedelta(seconds=8)]

        y = np.array([1,2,3]) # Rows
        z = np.nan*np.array([[1,2,3],[4,5,6],[7,8,9]])

        x = np.array([1,2,3]) # Columns
        title = 'test #' + str(tn) + ' All NaN z, uniform bins'
        heatmap(x, y, z, title=title)

        x = [tb0, tb1, tb2]
        title = 'test #' + str(tn) + ' All NaNs z, non-uniform x'
        heatmap(x, y, z, title=title)

        y = np.array([[1,2.5],[3,4],[7,8]]) # Rows
        title = 'test #' + str(tn) + ' All NaN z, non-uniform x and y'
        heatmap(x, y, z, title=title)<|MERGE_RESOLUTION|>--- conflicted
+++ resolved
@@ -11,11 +11,7 @@
 tests = range(27,31)
 #tests = range(23,24)
 tests = range(0,31)
-<<<<<<< HEAD
 tests = [31]
-=======
-#tests = [30,31]
->>>>>>> d85b79fc
 
 import matplotlib as plt
 plt.rcParams.update({'figure.max_open_warning': 0})
@@ -333,11 +329,7 @@
             heatmap(x, y, z, title=title, zlabel="A")
             heatmap(x, y, z, title=title, zlabel="A\nB")
             heatmap(x, y, z, title=title, zlabel="A\nB\nC")
-<<<<<<< HEAD
-        
-=======
-
->>>>>>> d85b79fc
+
     if tn == 31:
         start = datetime(1970, 1, 1)
         tb0 = [start,start+timedelta(seconds=2.5)]
