--- conflicted
+++ resolved
@@ -493,8 +493,6 @@
     if False and allint(y):
         ya = ax.get_yaxis()
         ya.set_major_locator(MaxNLocator(integer=True, steps=[1, 2, 4, 5, 10]))
-<<<<<<< HEAD
-=======
 
     # NaN, logz0, and gap legend
     if len(legendh) > 0:
@@ -596,7 +594,6 @@
                 if text != '':
                     zlabels[i].set_text('-'+text)
             cb.ax.set_yticklabels(zlabels)
->>>>>>> d85b79fc
 
     if isinstance(x[0], datetime.datetime):
         datetick('x', axes=ax)
@@ -635,107 +632,6 @@
         fig.patch.set_alpha(0)
         ax.patch.set_alpha(0)
 
-    if allnan:
-        if opts['returnimage']:
-            return fig, None
-        plt.show()
-        return
-
-    # Colorbar
-    zc = np.array([])   
-    allintz = allint(z)
-    if not 'cmap' in kwargs and allintz:
-        Ig = ~np.isnan(z)
-        zc = np.unique(z[Ig])
-        if len(zc) == 1:
-            nc = len(zc)
-        else:
-            nc = np.int(zc[-1]-zc[0] + 1)
-        nc = np.min([1024, nc])
-        if 'cmap.numcolors' in kwargs:
-            if opts['cmap.numcolors'] != nc:
-                warning('Overriding requested number of colors. Using number of colors = ' + str(nc))
-        cmap_name = opts['cmap.name']
-        if len(Ig) == 2 and not 'cmap.name' in kwargs:
-            # Binary. Plot black and white.
-            cmap_name = 'gray'
-        opts['cmap'] = matplotlib.pyplot.get_cmap(cmap_name, nc)
-
-    zmin = np.nanmin(z)
-    zmax = np.nanmax(z)
-    if zmin < 0 and zmax > 0:
-        warning('Colorbar cannot have log scale when all values do not have the same sign.')
-
-    havelogz0 = False
-    if opts['logz']:
-        # Log scale emits warning if data have NaNs.
-        warnings.filterwarnings(action='ignore',
-                            message='invalid value encountered in less_equal')
-        flipsign = False
-        if zmin < 0 and zmax <= 0 and opts['logz']:
-            z = -z;
-            flipsign = True
-        if zmin == 0:
-            #warning('Log scale for z requested but min(z) = 0.')
-            havelogz0 = True
-            logz0idx = np.where(z==0)
-            z[z == 0] = np.nan
-            havelogz0 = True
-            zmin = np.nanmin(z)
-        norm = LogNorm(vmin=zmin, vmax=zmax)
-        im = ax.pcolormesh(x, y, z, cmap=opts['cmap'], norm=norm,
-                           edgecolor=opts['edgecolor'])
-        if havelogz0:
-            cmapz = colors.LinearSegmentedColormap.from_list('logz0',[opts['logz0.color'],opts['logz0.color']],2)
-            z = np.nan*z
-            z[logz0idx] = 1
-            ax.pcolormesh(x, y, z, cmap=cmapz)
-            if opts['logz0.legend']:
-                legendh.append(Patch(facecolor=opts['logz0.color'],
-                                     edgecolor='k', label='0.0'))
-    else:
-        im = ax.pcolormesh(x, y, z, cmap=opts['cmap'], edgecolor=opts['edgecolor'])
-
-    cb = fig.colorbar(im, ax=ax, pad=0.01)
-        
-    if allintz:
-        # Put tick label at center of color patch.
-        if not opts['cmap.clim']:
-            im.set_clim(zc[0]-0.5, zc[-1] + 0.5)
-        za = cb.ax.get_yaxis()
-        za.set_major_locator(MaxNLocator(integer=True, min_n_ticks=1, steps=[1, 2, 4, 5, 10]))
-    if opts['cmap.clim']:
-        im.set_clim(opts['cmap.clim'])
-
-    zt = cb.get_ticks()
-
-    # How to label zmin and zmax without overlap of default labels?
-    # Extend clim to next interval? But then one may think actual values in
-    # extended range. For now, just warn.
-    if zt[0] != zmin:
-        #warnings.warn('Lower z limit not labeled.')
-        zt = np.concatenate(([zmin],zt))
-        #cb.set_ticks(zt)
-    if zt[-1] != zmax:
-        #warnings.warn('Upper z limit not labeled.')
-        zt = np.concatenate((zt,[zmax]))
-        #cb.set_ticks(zt)
-
-    cb.set_label(opts['zlabel'], fontsize=10) # On side
-    cb.ax.set_title(opts['ztitle'], fontsize=10) # On top
-
-    if opts['logz'] and flipsign:
-        # Put negative sign in front of numbers on colorbar
-        zlabels = cb.ax.get_yticklabels()
-        for i in range(0, len(zlabels)):
-            text = zlabels[i].get_text()
-            if text != '':
-                zlabels[i].set_text('-'+text)
-        cb.ax.set_yticklabels(zlabels)
-
-    ax.set_position([ax_x,ax_y,ax_w,ax_h])
-    cb.ax.set_position([cb_x,cb_y,cb_w,cb_h])
-
     if not opts['returnimage']:
         plt.show()
 
