--- conflicted
+++ resolved
@@ -8,11 +8,7 @@
 
 # VERSION is updated in "make version-update" step and derived
 # from CHANGES.txt. Do not edit.
-<<<<<<< HEAD
-VERSION=0.1.5b2
-=======
 VERSION=0.1.5b3
->>>>>>> d85b79fc
 SHELL:= /bin/bash
 
 # Select this to have anaconda installed for you.
