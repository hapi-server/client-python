--- conflicted
+++ resolved
@@ -50,9 +50,5 @@
 v0.1.5b1:
 	2020-07-30 -- Use threadsafe plots
 v0.1.5b2:
-<<<<<<< HEAD
 	2020-07-31 -- Handle all NaN timeseries
-=======
-	2020-07-30 -- Handle all NaN timeseries
-v0.1.5b3:	
->>>>>>> d85b79fc
+v0.1.5b3: