v0.0.1: 2018-09-19 -- Initial package release.
v0.0.2: 2018-09-19 -- Initial package release.
v0.0.3: 2018-09-19 -- Initial package release.
v0.0.4: 2018-09-19 -- Initial package release.
v0.0.5: 
		2018-09-26 -- Set pickle protocol to 2 for python 2/3 compatability
v0.0.6: 
		2018-09-04 -- Move hapitime2datetime to hapi.py
		2018-10-04 -- Make hapitime2datetime output datetimes and add tests
		2018-10-04 -- Improve dateticks.py
		2018-10-04 -- Add hapi_demo.ipynb
		2018-10-04 -- Other documentation improvements
v0.0.7: 
		2018-10-06 -- Improve documentation
		2018-10-06 -- Add reader tests
		2018-10-23 -- Improve dateticks and tests
		2018-10-23 -- Add OO interface for plots; add options
		2018-11-27 -- Major refactoring and clean-up
		2018-11-28 -- Add gallery and autoplot plotting options
v0.0.8:
		2018-02-14 -- Same as v0.0.7 but packaging fix
v0.0.9b0:
		2018-03-06 -- Updates to plot API
v0.0.9b1:
		2018-03-06 -- load(res) -> load(res.json()) in util.jsonparse().
		2018-03-06 -- Add tests for more Python versions.
		2018-05-15 -- SSL issue for urlopen.
		2018-05-17 -- Fixes for heatmap and Matplotlib 3.1.
v0.1.0: 2018-05-21 -- Tagged and pip-installable version
v0.1.1b:
		2018-06-06 -- Beta for next version
		2018-06-07 -- Plot improvements
		2019-01-07 -- Address issue #6 (parameter order)
v0.1.1: 2019-01-08 -- Tagged and pip-installable version
v0.1.2b:
		2019-01-08 -- Beta for next version
		2019-01-16 -- Address issues #5 and #7
v0.1.2: 2019-01-16 -- Tagged and pip-installable version
v0.1.3b:
	2019-01-17 -- Correction for subset() when only time param requested
	2020-05-15 -- Correct interpretation of size
	2020-05-15 -- Support HAPI 2.1 unit and label arrays
	2020-07-27 -- Many minor plot fixes
v0.1.3: 2020-07-27 -- Tagged and pip-installable version
v0.1.4:
	2020-07-27 -- datetick.py/OS-X fixes
	2020-07-27 -- Python 2.7
<<<<<<< HEAD
v0.1.5b0:
	2020-07-30 -- Use urllib3
v0.1.5b1:
	2020-07-30 -- Use threadsafe plots
=======
v0.1.5:
	2020-07-28 -- Handle all NaN timeseries
>>>>>>> 14dbc027
<|MERGE_RESOLUTION|>--- conflicted
+++ resolved
@@ -45,12 +45,9 @@
 v0.1.4:
 	2020-07-27 -- datetick.py/OS-X fixes
 	2020-07-27 -- Python 2.7
-<<<<<<< HEAD
 v0.1.5b0:
 	2020-07-30 -- Use urllib3
 v0.1.5b1:
 	2020-07-30 -- Use threadsafe plots
-=======
-v0.1.5:
-	2020-07-28 -- Handle all NaN timeseries
->>>>>>> 14dbc027
+v0.1.5b2:
+	2020-07-30 -- Handle all NaN timeseries